--- conflicted
+++ resolved
@@ -37,14 +37,10 @@
              },
              cssMaxWidth: 700,
              cssMaxHeight: 500,
-<<<<<<< HEAD
-             usageStatistics: false
-=======
              usageStatistics: false,
              onSave: (imgBlob) => {
                  console.log('.......', imgBlob);  
              }
->>>>>>> 44f88cb6
          });
          window.onresize = function() {
              imageEditor.ui.resizeEditor();

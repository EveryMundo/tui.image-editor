import snippet from 'tui-code-snippet';
import Colorpicker from './tools/colorpicker';
import Range from './tools/range';
import Submenu from './submenuBase';
import templateHtml from './template/submenu/filter';
import {toInteger, toCamelCase, assignmentForDestroy} from '../util';
import {defaultFilterRangeValus as FILTER_RANGE} from '../consts';

const PICKER_CONTROL_HEIGHT = '130px';
const BLEND_OPTIONS = ['add', 'diff', 'subtract', 'multiply', 'screen', 'lighten', 'darken'];
const FILTER_OPTIONS = [
    'grayscale',
    'invert',
    'sepia',
    'vintage',
    'blur',
    'sharpen',
    'emboss',
    'remove-white',
    'brightness',
    'noise',
    'pixelate',
    'color-filter',
    'tint',
    'multiply',
    'blend'
];

const filterNameMap = {
    grayscale: 'grayscale',
    invert: 'invert',
    sepia: 'sepia',
    blur: 'blur',
    sharpen: 'sharpen',
    emboss: 'emboss',
    removeWhite: 'removeColor',
    brightness: 'brightness',
    contrast: 'contrast',
    saturation: 'saturation',
    vintage: 'vintage',
    polaroid: 'polaroid',
    noise: 'noise',
    pixelate: 'pixelate',
    colorFilter: 'removeColor',
    tint: 'blendColor',
    multiply: 'blendColor',
    blend: 'blendColor',
    hue: 'hue',
    gamma: 'gamma'
};

const RANGE_INSTANCE_NAMES = [
    'removewhiteDistanceRange',
    'colorfilterThresholeRange',
    'pixelateRange',
    'noiseRange',
    'brightnessRange',
    'tintOpacity'
];
const COLORPICKER_INSTANCE_NAMES = [
    'filterBlendColor',
    'filterMultiplyColor',
    'filterTintColor'
];

/**
 * Filter ui class
 * @class
 * @ignore
 */
<<<<<<< HEAD
export default class Filter extends Submenu {
    constructor(subMenuElement, {locale, iconStyle, menuBarPosition, usageStatistics}) {
=======
class Filter extends Submenu {
    constructor(subMenuElement, {locale, menuBarPosition, usageStatistics}) {
>>>>>>> f39c666b
        super(subMenuElement, {
            locale,
            name: 'filter',
            menuBarPosition,
            templateHtml,
            usageStatistics
        });

        this.selectBoxShow = false;

        this.checkedMap = {};
        this._makeControlElement();
    }

    /**
     * Destroys the instance.
     */
    destroy() {
        this._removeEvent();
        this._destroyToolInstance();

        assignmentForDestroy(this);
    }

    /**
     * Remove event for filter
     */
    _removeEvent() {
        snippet.forEach(FILTER_OPTIONS, filter => {
            const filterCheckElement = this.selector(`.tie-${filter}`);
            const filterNameCamelCase = toCamelCase(filter);

            filterCheckElement.removeEventListener('change', this.eventHandler[filterNameCamelCase]);
        });

        snippet.forEach([...RANGE_INSTANCE_NAMES, ...COLORPICKER_INSTANCE_NAMES], instanceName => {
            this._els[instanceName].off();
        });

        this._els.blendType.removeEventListener('change', this.eventHandler.changeBlendFilter);
        this._els.blendType.removeEventListener('click', this.eventHandler.changeBlendFilter);
    }

    _destroyToolInstance() {
        snippet.forEach([...RANGE_INSTANCE_NAMES, ...COLORPICKER_INSTANCE_NAMES], instanceName => {
            this._els[instanceName].destroy();
        });
    }

    /**
     * Add event for filter
     * @param {Object} actions - actions for crop
     *   @param {Function} actions.applyFilter - apply filter option
     */
    addEvent({applyFilter}) {
        const changeFilterState = filterName => this._changeFilterState.bind(this, applyFilter, filterName);
        const changeFilterStateForRange =
            filterName => (value, isLast) => this._changeFilterState(applyFilter, filterName, isLast);

        this.eventHandler = {
            changeBlendFilter: changeFilterState('blend'),
            blandTypeClick: event => event.stopPropagation()
        };

        snippet.forEach(FILTER_OPTIONS, filter => {
            const filterCheckElement = this.selector(`.tie-${filter}`);
            const filterNameCamelCase = toCamelCase(filter);
            this.checkedMap[filterNameCamelCase] = filterCheckElement;
            this.eventHandler[filterNameCamelCase] = changeFilterState(filterNameCamelCase);

            filterCheckElement.addEventListener('change', this.eventHandler[filterNameCamelCase]);
        });

        this._els.removewhiteDistanceRange.on('change', changeFilterStateForRange('removeWhite'));
        this._els.colorfilterThresholeRange.on('change', changeFilterStateForRange('colorFilter'));
        this._els.pixelateRange.on('change', changeFilterStateForRange('pixelate'));
        this._els.noiseRange.on('change', changeFilterStateForRange('noise'));
        this._els.brightnessRange.on('change', changeFilterStateForRange('brightness'));

        this._els.filterBlendColor.on('change', this.eventHandler.changeBlendFilter);
        this._els.filterMultiplyColor.on('change', changeFilterState('multiply'));
        this._els.filterTintColor.on('change', changeFilterState('tint'));
        this._els.tintOpacity.on('change', changeFilterStateForRange('tint'));
        this._els.filterMultiplyColor.on('changeShow', this.colorPickerChangeShow.bind(this));
        this._els.filterTintColor.on('changeShow', this.colorPickerChangeShow.bind(this));
        this._els.filterBlendColor.on('changeShow', this.colorPickerChangeShow.bind(this));

        this._els.blendType.addEventListener('change', this.eventHandler.changeBlendFilter);
        this._els.blendType.addEventListener('click', this.eventHandler.blandTypeClick);
    }

    /**
     * Set filter for undo changed
     * @param {Object} chagedFilterInfos - changed command infos
     *   @param {string} type - filter type
     *   @param {string} action - add or remove
     *   @param {Object} options - filter options
     */
    setFilterState(chagedFilterInfos) {
        const {type, options, action} = chagedFilterInfos;
        const filterName = this._getFilterNameFromOptions(type, options);
        const isRemove = action === 'remove';

        if (!isRemove) {
            this._setFilterState(filterName, options);
        }

        this.checkedMap[filterName].checked = !isRemove;
    }

    /**
     * Set filter for undo changed
     * @param {string} filterName - filter name
     * @param {Object} options - filter options
     * @private
     */
    _setFilterState(filterName, options) { // eslint-disable-line
        if (filterName === 'colorFilter') {
            this._els.colorfilterThresholeRange.value = options.distance;
        } else if (filterName === 'removeWhite') {
            this._els.removewhiteDistanceRange.value = options.distance;
        } else if (filterName === 'pixelate') {
            this._els.pixelateRange.value = options.blocksize;
        } else if (filterName === 'brightness') {
            this._els.brightnessRange.value = options.brightness;
        } else if (filterName === 'noise') {
            this._els.noiseRange.value = options.noise;
        } else if (filterName === 'tint') {
            this._els.tintOpacity.value = options.alpha;
            this._els.filterTintColor.color = options.color;
        } else if (filterName === 'blend') {
            this._els.filterBlendColor.color = options.color;
        } else if (filterName === 'multiply') {
            this._els.filterMultiplyColor.color = options.color;
        }
    }

    /**
     * Get filter name
     * @param {string} type - filter type
     * @param {Object} options - filter options
     * @returns {string} filter name
     * @private
     */
    _getFilterNameFromOptions(type, options) {
        let filterName = type;

        if (type === 'removeColor') {
            filterName = snippet.isExisty(options.useAlpha) ? 'removeWhite' : 'colorFilter';
        } else if (type === 'blendColor') {
            filterName = {
                add: 'blend',
                multiply: 'multiply',
                tint: 'tint'
            }[options.mode];
        }

        return filterName;
    }

    /**
     * Add event for filter
     * @param {Function} applyFilter - actions for firter
     * @param {string} filterName - filter name
     * @param {boolean} [isLast] - Is last change
     */
    _changeFilterState(applyFilter, filterName, isLast = true) {
        const apply = this.checkedMap[filterName].checked;
        const type = filterNameMap[filterName];

        const checkboxGroup = this.checkedMap[filterName].closest('.tui-image-editor-checkbox-group');
        if (checkboxGroup) {
            if (apply) {
                checkboxGroup.classList.remove('tui-image-editor-disabled');
            } else {
                checkboxGroup.classList.add('tui-image-editor-disabled');
            }
        }
        applyFilter(apply, type, this._getFilterOption(filterName), !isLast);
    }

    /**
     * Get filter option
     * @param {String} type - filter type
     * @returns {Object} filter option object
     * @private
     */
    _getFilterOption(type) { // eslint-disable-line
        const option = {};
        switch (type) {
            case 'removeWhite':
                option.color = '#FFFFFF';
                option.useAlpha = false;
                option.distance = parseFloat(this._els.removewhiteDistanceRange.value);
                break;
            case 'colorFilter':
                option.color = '#FFFFFF';
                option.distance = parseFloat(this._els.colorfilterThresholeRange.value);
                break;
            case 'pixelate':
                option.blocksize = toInteger(this._els.pixelateRange.value);
                break;
            case 'noise':
                option.noise = toInteger(this._els.noiseRange.value);
                break;
            case 'brightness':
                option.brightness = parseFloat(this._els.brightnessRange.value);
                break;
            case 'blend':
                option.mode = 'add';
                option.color = this._els.filterBlendColor.color;
                option.mode = this._els.blendType.value;
                break;
            case 'multiply':
                option.mode = 'multiply';
                option.color = this._els.filterMultiplyColor.color;
                break;
            case 'tint':
                option.mode = 'tint';
                option.color = this._els.filterTintColor.color;
                option.alpha = this._els.tintOpacity.value;
                break;
            default:
                break;
        }

        return option;
    }

    /**
     * Make submenu range and colorpicker control
     * @private
     */
    _makeControlElement() {
        this._els = {
            removewhiteDistanceRange: new Range(
                {slider: this.selector('.tie-removewhite-distance-range')},
                FILTER_RANGE.removewhiteDistanceRange
            ),
            brightnessRange: new Range(
                {slider: this.selector('.tie-brightness-range')},
                FILTER_RANGE.brightnessRange
            ),
            noiseRange: new Range(
                {slider: this.selector('.tie-noise-range')},
                FILTER_RANGE.noiseRange
            ),
            pixelateRange: new Range(
                {slider: this.selector('.tie-pixelate-range')},
                FILTER_RANGE.pixelateRange
            ),
            colorfilterThresholeRange: new Range(
                {slider: this.selector('.tie-colorfilter-threshole-range')},
                FILTER_RANGE.colorfilterThresholeRange
            ),
            filterTintColor: new Colorpicker(
                this.selector('.tie-filter-tint-color'), '#03bd9e', this.toggleDirection, this.usageStatistics
            ),
            filterMultiplyColor: new Colorpicker(
                this.selector('.tie-filter-multiply-color'), '#515ce6', this.toggleDirection, this.usageStatistics
            ),
            filterBlendColor: new Colorpicker(
                this.selector('.tie-filter-blend-color'), '#ffbb3b', this.toggleDirection, this.usageStatistics
            )
        };

        this._els.tintOpacity = this._pickerWithRange(this._els.filterTintColor.pickerControl);
        this._els.blendType = this._pickerWithSelectbox(this._els.filterBlendColor.pickerControl);

        this.colorPickerControls.push(this._els.filterTintColor);
        this.colorPickerControls.push(this._els.filterMultiplyColor);
        this.colorPickerControls.push(this._els.filterBlendColor);
    }

    /**
     * Make submenu control for picker & range mixin
     * @param {HTMLElement} pickerControl - pickerControl dom element
     * @returns {Range}
     * @private
     */
    _pickerWithRange(pickerControl) {
        const rangeWrap = document.createElement('div');
        const rangelabel = document.createElement('label');
        const slider = document.createElement('div');

        slider.id = 'tie-filter-tint-opacity';
        rangelabel.innerHTML = 'Opacity';
        rangeWrap.appendChild(rangelabel);
        rangeWrap.appendChild(slider);
        pickerControl.appendChild(rangeWrap);
        pickerControl.style.height = PICKER_CONTROL_HEIGHT;

        return new Range({slider}, FILTER_RANGE.tintOpacityRange);
    }

    /**
     * Make submenu control for picker & selectbox
     * @param {HTMLElement} pickerControl - pickerControl dom element
     * @returns {HTMLElement}
     * @private
     */
    _pickerWithSelectbox(pickerControl) {
        const selectlistWrap = document.createElement('div');
        const selectlist = document.createElement('select');
        const optionlist = document.createElement('ul');

        selectlistWrap.className = 'tui-image-editor-selectlist-wrap';
        optionlist.className = 'tui-image-editor-selectlist';

        selectlistWrap.appendChild(selectlist);
        selectlistWrap.appendChild(optionlist);

        this._makeSelectOptionList(selectlist);

        pickerControl.appendChild(selectlistWrap);
        pickerControl.style.height = PICKER_CONTROL_HEIGHT;

        this._drawSelectOptionList(selectlist, optionlist);
        this._pickerWithSelectboxForAddEvent(selectlist, optionlist);

        return selectlist;
    }

    /**
     * Make selectbox option list custom style
     * @param {HTMLElement} selectlist - selectbox element
     * @param {HTMLElement} optionlist - custom option list item element
     * @private
     */
    _drawSelectOptionList(selectlist, optionlist) {
        const options = selectlist.querySelectorAll('option');
        snippet.forEach(options, option => {
            const optionElement = document.createElement('li');
            optionElement.innerHTML = option.innerHTML;
            optionElement.setAttribute('data-item', option.value);
            optionlist.appendChild(optionElement);
        });
    }

    /**
     * custome selectbox custom event
     * @param {HTMLElement} selectlist - selectbox element
     * @param {HTMLElement} optionlist - custom option list item element
     * @private
     */
    _pickerWithSelectboxForAddEvent(selectlist, optionlist) {
        optionlist.addEventListener('click', event => {
            const optionValue = event.target.getAttribute('data-item');
            const fireEvent = document.createEvent('HTMLEvents');

            selectlist.querySelector(`[value="${optionValue}"]`).selected = true;
            fireEvent.initEvent('change', true, true);

            selectlist.dispatchEvent(fireEvent);

            this.selectBoxShow = false;
            optionlist.style.display = 'none';
        });

        selectlist.addEventListener('mousedown', event => {
            event.preventDefault();
            this.selectBoxShow = !this.selectBoxShow;
            optionlist.style.display = this.selectBoxShow ? 'block' : 'none';
            optionlist.setAttribute('data-selectitem', selectlist.value);
            optionlist.querySelector(`[data-item='${selectlist.value}']`).classList.add('active');
        });
    }

    /**
     * Make option list for select control
     * @param {HTMLElement} selectlist - blend option select list element
     * @private
     */
    _makeSelectOptionList(selectlist) {
        snippet.forEach(BLEND_OPTIONS, option => {
            const selectOption = document.createElement('option');
            selectOption.setAttribute('value', option);
            selectOption.innerHTML = option.replace(/^[a-z]/, $0 => $0.toUpperCase());
            selectlist.appendChild(selectOption);
        });
    }
}<|MERGE_RESOLUTION|>--- conflicted
+++ resolved
@@ -68,13 +68,8 @@
  * @class
  * @ignore
  */
-<<<<<<< HEAD
 export default class Filter extends Submenu {
-    constructor(subMenuElement, {locale, iconStyle, menuBarPosition, usageStatistics}) {
-=======
-class Filter extends Submenu {
     constructor(subMenuElement, {locale, menuBarPosition, usageStatistics}) {
->>>>>>> f39c666b
         super(subMenuElement, {
             locale,
             name: 'filter',

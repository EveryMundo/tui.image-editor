import {assignmentForDestroy} from '../util';
import Range from './tools/range';
import Colorpicker from './tools/colorpicker';
import Submenu from './submenuBase';
import templateHtml from './template/submenu/text';
import {defaultTextRangeValus} from '../consts';

/**
 * Crop ui class
 * @class
 * @ignore
 */
<<<<<<< HEAD
export default class Text extends Submenu {
    constructor(subMenuElement, {locale, iconStyle, menuBarPosition, usageStatistics}) {
=======
class Text extends Submenu {
    constructor(subMenuElement, {locale, makeSvgIcon, menuBarPosition, usageStatistics}) {
>>>>>>> f39c666b
        super(subMenuElement, {
            locale,
            name: 'text',
            makeSvgIcon,
            menuBarPosition,
            templateHtml,
            usageStatistics
        });
        this.effect = {
            bold: false,
            italic: false,
            underline: false
        };
        this.align = 'left';
        this._els = {
            textEffectButton: this.selector('.tie-text-effect-button'),
            textAlignButton: this.selector('.tie-text-align-button'),
            textColorpicker: new Colorpicker(
                this.selector('.tie-text-color'), '#ffbb3b', this.toggleDirection, this.usageStatistics
            ),
            textRange: new Range({
                slider: this.selector('.tie-text-range'),
                input: this.selector('.tie-text-range-value')
            }, defaultTextRangeValus)
        };
    }

    /**
     * Destroys the instance.
     */
    destroy() {
        this._removeEvent();
        this._els.textColorpicker.destroy();
        this._els.textRange.destroy();

        assignmentForDestroy(this);
    }

    /**
     * Add event for text
     * @param {Object} actions - actions for text
     *   @param {Function} actions.changeTextStyle - change text style
     */
    addEvent(actions) {
        const setTextEffect = this._setTextEffectHandler.bind(this);
        const setTextAlign = this._setTextAlignHandler.bind(this);

        this.eventHandler = {
            setTextEffect,
            setTextAlign
        };

        this.actions = actions;
        this._els.textEffectButton.addEventListener('click', setTextEffect);
        this._els.textAlignButton.addEventListener('click', setTextAlign);
        this._els.textRange.on('change', this._changeTextRnageHandler.bind(this));
        this._els.textColorpicker.on('change', this._changeColorHandler.bind(this));
    }

    /**
     * Remove event
     * @private
     */
    _removeEvent() {
        const {setTextEffect, setTextAlign} = this.eventHandler;

        this._els.textEffectButton.removeEventListener('click', setTextEffect);
        this._els.textAlignButton.removeEventListener('click', setTextAlign);
        this._els.textRange.off();
        this._els.textColorpicker.off();
    }

    /**
     * Returns the menu to its default state.
     */
    changeStandbyMode() {
        this.actions.stopDrawingMode();
    }

    /**
     * Executed when the menu starts.
     */
    changeStartMode() {
        this.actions.modeChange('text');
    }

    set textColor(color) {
        this._els.textColorpicker.color = color;
    }

    /**
     * Get text color
     * @returns {string} - text color
     */
    get textColor() {
        return this._els.textColorpicker.color;
    }

    /**
     * Get text size
     * @returns {string} - text size
     */
    get fontSize() {
        return this._els.textRange.value;
    }

    /**
     * Set text size
     * @param {Number} value - text size
     */
    set fontSize(value) {
        this._els.textRange.value = value;
    }

    /**
     * get font style
     * @returns {string} - font style
     */
    get fontStyle() {
        return this.effect.italic ? 'italic' : 'normal';
    }

    /**
     * get font weight
     * @returns {string} - font weight
     */
    get fontWeight() {
        return this.effect.bold ? 'bold' : 'normal';
    }

    /**
     * get text underline text underline
     * @returns {boolean} - true or false
     */
    get underline() {
        return this.effect.underline;
    }

    setTextStyleStateOnAction(textStyle = {}) {
        const {fill, fontSize, fontStyle, fontWeight, textDecoration, textAlign} = textStyle;

        this.textColor = fill;
        this.fontSize = fontSize;
        this.setEffactState('italic', fontStyle);
        this.setEffactState('bold', fontWeight);
        this.setEffactState('underline', textDecoration);
        this.setAlignState(textAlign);
    }

    setEffactState(effactName, value) {
        const effactValue = value === 'italic' || value === 'bold' || value === 'underline';
        const button = this._els.textEffectButton.querySelector(`.tui-image-editor-button.${effactName}`);

        this.effect[effactName] = effactValue;

        button.classList[effactValue ? 'add' : 'remove']('active');
    }

    setAlignState(value) {
        const button = this._els.textAlignButton;
        button.classList.remove(this.align);
        button.classList.add(value);
        this.align = value;
    }

    /**
     * text effect set handler
     * @param {object} event - add button event object
     * @private
     */
    _setTextEffectHandler(event) {
        const button = event.target.closest('.tui-image-editor-button');
        const [styleType] = button.className.match(/(bold|italic|underline)/);
        const styleObj = {
            'bold': {fontWeight: 'bold'},
            'italic': {fontStyle: 'italic'},
            'underline': {textDecoration: 'underline'}
        }[styleType];

        this.effect[styleType] = !this.effect[styleType];
        button.classList.toggle('active');
        this.actions.changeTextStyle(styleObj);
    }

    /**
     * text effect set handler
     * @param {object} event - add button event object
     * @private
     */
    _setTextAlignHandler(event) {
        const button = event.target.closest('.tui-image-editor-button');
        if (button) {
            const styleType = this.getButtonType(button, ['left', 'center', 'right']);

            event.currentTarget.classList.remove(this.align);
            if (this.align !== styleType) {
                event.currentTarget.classList.add(styleType);
            }
            this.actions.changeTextStyle({textAlign: styleType});

            this.align = styleType;
        }
    }

    /**
     * text align set handler
     * @param {number} value - range value
     * @param {boolean} isLast - Is last change
     * @private
     */
    _changeTextRnageHandler(value, isLast) {
        this.actions.changeTextStyle({
            fontSize: value
        }, !isLast);
    }

    /**
     * change color handler
     * @param {string} color - change color string
     * @private
     */
    _changeColorHandler(color) {
        color = color || 'transparent';
        this.actions.changeTextStyle({
            'fill': color
        });
    }
}<|MERGE_RESOLUTION|>--- conflicted
+++ resolved
@@ -10,13 +10,8 @@
  * @class
  * @ignore
  */
-<<<<<<< HEAD
 export default class Text extends Submenu {
-    constructor(subMenuElement, {locale, iconStyle, menuBarPosition, usageStatistics}) {
-=======
-class Text extends Submenu {
     constructor(subMenuElement, {locale, makeSvgIcon, menuBarPosition, usageStatistics}) {
->>>>>>> f39c666b
         super(subMenuElement, {
             locale,
             name: 'text',

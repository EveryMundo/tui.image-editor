/**
 * @author NHN Ent. FE Development Team <dl_javascript@nhn.com>
 * @fileoverview Image-editor application class
 */
import snippet from 'tui-code-snippet';
import Promise from 'core-js/library/es6/promise';
import Invoker from './invoker';
import UI from './ui';
import action from './action';
import commandFactory from './factory/command';
import Graphics from './graphics';
import consts from './consts';
import {sendHostName} from './util';

const events = consts.eventNames;
const commands = consts.commandNames;
const {keyCodes, rejectMessages} = consts;
const {isUndefined, forEach, CustomEvents} = snippet;

/**
 * Image filter result
 * @typedef {object} FilterResult
 * @property {string} type - filter type like 'mask', 'Grayscale' and so on
 * @property {string} action - action type like 'add', 'remove'
 */

/**
 * Flip status
 * @typedef {object} FlipStatus
 * @property {boolean} flipX - x axis
 * @property {boolean} flipY - y axis
 * @property {Number} angle - angle
 */
/**
 * Rotation status
 * @typedef {Number} RotateStatus
 * @property {Number} angle - angle
 */

/**
 * Old and new Size
 * @typedef {object} SizeChange
 * @property {Number} oldWidth - old width
 * @property {Number} oldHeight - old height
 * @property {Number} newWidth - new width
 * @property {Number} newHeight - new height
 */

/**
 * @typedef {string} ErrorMsg - {string} error message
 */

/**
 * @typedef {object} ObjectProps - graphics object properties
 * @property {number} id - object id
 * @property {string} type - object type
 * @property {string} text - text content
 * @property {(string | number)} left - Left
 * @property {(string | number)} top - Top
 * @property {(string | number)} width - Width
 * @property {(string | number)} height - Height
 * @property {string} fill - Color
 * @property {string} stroke - Stroke
 * @property {(string | number)} strokeWidth - StrokeWidth
 * @property {string} fontFamily - Font type for text
 * @property {number} fontSize - Font Size
 * @property {string} fontStyle - Type of inclination (normal / italic)
 * @property {string} fontWeight - Type of thicker or thinner looking (normal / bold)
 * @property {string} textAlign - Type of text align (left / center / right)
 * @property {string} textDecoration - Type of line (underline / line-through / overline)
 */

/**
 * Image editor
 * @class
 * @param {string|HTMLElement} wrapper - Wrapper's element or selector
 * @param {Object} [options] - Canvas max width & height of css
 *  @param {number} [options.includeUI] - Use the provided UI
 *    @param {Object} [options.includeUI.loadImage] - Basic editing image
 *      @param {string} options.includeUI.loadImage.path - image path
 *      @param {string} options.includeUI.loadImage.name - image name
 *    @param {Object} [options.includeUI.theme] - Theme object
 *    @param {Array} [options.includeUI.menu] - It can be selected when only specific menu is used, Default values are \['crop', 'flip', 'rotate', 'draw', 'shape', 'icon', 'text', 'mask', 'filter'\].
 *    @param {string} [options.includeUI.initMenu] - The first menu to be selected and started.
 *    @param {Object} [options.includeUI.uiSize] - ui size of editor
 *      @param {string} options.includeUI.uiSize.width - width of ui
 *      @param {string} options.includeUI.uiSize.height - height of ui
 *    @param {string} [options.includeUI.menuBarPosition=bottom] - Menu bar position('top', 'bottom', 'left', 'right')
 *  @param {number} options.cssMaxWidth - Canvas css-max-width
 *  @param {number} options.cssMaxHeight - Canvas css-max-height
 *  @param {Object} [options.selectionStyle] - selection style
 *  @param {string} [options.selectionStyle.cornerStyle] - selection corner style
 *  @param {number} [options.selectionStyle.cornerSize] - selection corner size
 *  @param {string} [options.selectionStyle.cornerColor] - selection corner color
 *  @param {string} [options.selectionStyle.cornerStrokeColor] = selection corner stroke color
 *  @param {boolean} [options.selectionStyle.transparentCorners] - selection corner transparent
 *  @param {number} [options.selectionStyle.lineWidth] - selection line width
 *  @param {string} [options.selectionStyle.borderColor] - selection border color
 *  @param {number} [options.selectionStyle.rotatingPointOffset] - selection rotating point length
 *  @param {Boolean} [options.usageStatistics=true] - Let us know the hostname. If you don't want to send the hostname, please set to false.
 * @example
 * var ImageEditor = require('tui-image-editor');
 * var blackTheme = require('./js/theme/black-theme.js');
 * var instance = new ImageEditor(document.querySelector('#tui-image-editor'), {
 *   includeUI: {
 *     loadImage: {
 *       path: 'img/sampleImage.jpg',
 *       name: 'SampleImage'
 *     },
 *     theme: blackTheme, // or whiteTheme
 *     menu: ['shape', 'filter'],
 *     initMenu: 'filter',
 *     uiSize: {
 *         width: '1000px',
 *         height: '700px'
 *     },
 *     menuBarPosition: 'bottom'
 *   },
 *   cssMaxWidth: 700,
 *   cssMaxHeight: 500,
 *   selectionStyle: {
 *     cornerSize: 20,
 *     rotatingPointOffset: 70
 *   }
 * });
 */
class ImageEditor {
    constructor(wrapper, options) {
        options = snippet.extend({
            includeUI: false,
            usageStatistics: true
        }, options);

        this.mode = null;

        this.activeObjectId = null;

        /**
         * UI instance
         * @type {Ui}
         */
        if (options.includeUI) {
            const UIOption = options.includeUI;
            UIOption.usageStatistics = options.usageStatistics;

            this.ui = new UI(wrapper, UIOption, this.getActions());
            options = this.ui.setUiDefaultSelectionStyle(options);
        }

        /**
         * Invoker
         * @type {Invoker}
         * @private
         */
        this._invoker = new Invoker();

        /**
         * Graphics instance
         * @type {Graphics}
         * @private
         */
        this._graphics = new Graphics(
            this.ui ? this.ui.getEditorArea() : wrapper, {
                cssMaxWidth: options.cssMaxWidth,
                cssMaxHeight: options.cssMaxHeight,
                useItext: !!this.ui,
                useDragAddIcon: !!this.ui
            }
        );

        /**
         * Event handler list
         * @type {Object}
         * @private
         */
        this._handlers = {
            keydown: this._onKeyDown.bind(this),
            mousedown: this._onMouseDown.bind(this),
            objectActivated: this._onObjectActivated.bind(this),
            objectMoved: this._onObjectMoved.bind(this),
            objectScaled: this._onObjectScaled.bind(this),
            createdPath: this._onCreatedPath,
            addText: this._onAddText.bind(this),
            addObject: this._onAddObject.bind(this),
            addObjectAfter: this._onAddObjectAfter.bind(this),
            textEditing: this._onTextEditing.bind(this),
            textChanged: this._onTextChanged.bind(this),
            iconCreateResize: this._onIconCreateResize.bind(this),
            iconCreateEnd: this._onIconCreateEnd.bind(this),
            selectionCleared: this._selectionCleared.bind(this),
            selectionCreated: this._selectionCreated.bind(this)
        };

        this._attachInvokerEvents();
        this._attachGraphicsEvents();
        this._attachDomEvents();
        this._setSelectionStyle(options.selectionStyle, {
            applyCropSelectionStyle: options.applyCropSelectionStyle,
            applyGroupSelectionStyle: options.applyGroupSelectionStyle
        });

        if (options.usageStatistics) {
            sendHostName();
        }

        if (this.ui) {
            this.ui.initCanvas();
            this.setReAction();
        }
        fabric.enableGLFiltering = false;
    }

    /**
<<<<<<< HEAD
     * Image filter result
     * @typedef {Object} FilterResult
     * @property {string} type - Filter type like 'mask', 'Grayscale' and so on
     * @property {string} action - Action type like 'add', 'remove'
     */

    /**
     * Flip status
     * @typedef {Object} FlipStatus
     * @property {boolean} flipX - X axis
     * @property {boolean} flipY - Y axis
     * @property {Number} angle - Angle
     */
    /**
     * Rotation status
     * @typedef {Number} RotateStatus
     * @property {Number} angle - Angle
     */

    /**
     * Old and new Size
     * @typedef {Object} SizeChange
     * @property {Number} oldWidth - Old width
     * @property {Number} oldHeight - Old height
     * @property {Number} newWidth - New width
     * @property {Number} newHeight - New height
     */

    /**
     * Error message is {String} type
     * @typedef {String} ErrorMsg
     */

    /**
     * Graphics object properties
     * @typedef {Object} ObjectProps
     * @property {number} id - object id
     * @property {string} type - object type
     * @property {string} text - text content
     * @property {(string | number)} left - Left
     * @property {(string | number)} top - Top
     * @property {(string | number)} width - Width
     * @property {(string | number)} height - Height
     * @property {string} fill - Color
     * @property {string} stroke - Stroke
     * @property {(string | number)} strokeWidth - StrokeWidth
     * @property {string} fontFamily - Font type for text
     * @property {number} fontSize - Font Size
     * @property {string} fontStyle - Type of inclination (normal / italic)
     * @property {string} fontWeight - Type of thicker or thinner looking (normal / bold)
     * @property {string} textAlign - Type of text align (left / center / right)
     * @property {string} textDecoration - Type of line (underline / line-through / overline)
     */

    /**
=======
>>>>>>> d8ddaa88
     * Set selection style by init option
     * @param {Object} selectionStyle - Selection styles
     * @param {Object} applyTargets - Selection apply targets
     *   @param {boolean} applyCropSelectionStyle - whether apply with crop selection style or not
     *   @param {boolean} applyGroupSelectionStyle - whether apply with group selection style or not
     * @private
     */
    _setSelectionStyle(selectionStyle, {applyCropSelectionStyle, applyGroupSelectionStyle}) {
        if (selectionStyle) {
            this._graphics.setSelectionStyle(selectionStyle);
        }

        if (applyCropSelectionStyle) {
            this._graphics.setCropSelectionStyle(selectionStyle);
        }

        if (applyGroupSelectionStyle) {
            this.on('selectionCreated', eventTarget => {
                if (eventTarget.type === 'activeSelection') {
                    eventTarget.set(selectionStyle);
                }
            });
        }
    }

    /**
     * Attach invoker events
     * @private
     */
    _attachInvokerEvents() {
        const {
            UNDO_STACK_CHANGED,
            REDO_STACK_CHANGED
        } = events;

        /**
         * Undo stack changed event
         * @event ImageEditor#undoStackChanged
         * @param {Number} length - undo stack length
         * @example
         * imageEditor.on('undoStackChanged', function(length) {
         *     console.log(length);
         * });
         */
        this._invoker.on(UNDO_STACK_CHANGED, this.fire.bind(this, UNDO_STACK_CHANGED));
        /**
         * Redo stack changed event
         * @event ImageEditor#redoStackChanged
         * @param {Number} length - redo stack length
         * @example
         * imageEditor.on('redoStackChanged', function(length) {
         *     console.log(length);
         * });
         */
        this._invoker.on(REDO_STACK_CHANGED, this.fire.bind(this, REDO_STACK_CHANGED));
    }

    /**
     * Attach canvas events
     * @private
     */
    _attachGraphicsEvents() {
        this._graphics.on({
            'mousedown': this._handlers.mousedown,
            'objectMoved': this._handlers.objectMoved,
            'objectScaled': this._handlers.objectScaled,
            'objectActivated': this._handlers.objectActivated,
            'addText': this._handlers.addText,
            'addObject': this._handlers.addObject,
            'textEditing': this._handlers.textEditing,
            'textChanged': this._handlers.textChanged,
            'iconCreateResize': this._handlers.iconCreateResize,
            'iconCreateEnd': this._handlers.iconCreateEnd,
            'selectionCleared': this._handlers.selectionCleared,
            'selectionCreated': this._handlers.selectionCreated,
            'addObjectAfter': this._handlers.addObjectAfter
        });
    }

    /**
     * Attach dom events
     * @private
     */
    _attachDomEvents() {
        // ImageEditor supports IE 9 higher
        document.addEventListener('keydown', this._handlers.keydown);
    }

    /**
     * Detach dom events
     * @private
     */
    _detachDomEvents() {
        // ImageEditor supports IE 9 higher
        document.removeEventListener('keydown', this._handlers.keydown);
    }

    /**
     * Keydown event handler
     * @param {KeyboardEvent} e - Event object
     * @private
     */
    /* eslint-disable complexity */
    _onKeyDown(e) {
        const {ctrlKey, keyCode, metaKey} = e;
        const activeObject = this._graphics.getActiveObject();
        const activeObjectGroup = this._graphics.getActiveObjects();
        const existRemoveObject = activeObject || (activeObjectGroup && activeObjectGroup.size());
        const isModifierKey = (ctrlKey || metaKey);

        if (isModifierKey) {
            if (keyCode === keyCodes.Z) {
                // There is no error message on shortcut when it's empty
                this.undo()['catch'](() => {
                });
            } else if (keyCode === keyCodes.Y) {
                // There is no error message on shortcut when it's empty
                this.redo()['catch'](() => {
                });
            }
        }

        const isDeleteKey = keyCode === keyCodes.BACKSPACE || keyCode === keyCodes.DEL;
        const isEditing = activeObject && activeObject.isEditing;

        if (!isEditing && isDeleteKey && existRemoveObject) {
            e.preventDefault();
            this.removeActiveObject();
        }
    }
    /* eslint-enable complexity */

    /**
     * Remove Active Object
     */
    removeActiveObject() {
        const activeObject = this._graphics.getActiveObject();
        const activeObjectGroup = this._graphics.getActiveObjects();

        if (activeObjectGroup && activeObjectGroup.size()) {
            this.discardSelection();
            this._removeObjectStream(activeObjectGroup.getObjects());
        } else if (activeObject) {
            const activeObjectId = this._graphics.getObjectId(activeObject);
            this.removeObject(activeObjectId);
        }
    }

    /**
     * RemoveObject Sequential processing for prevent invoke lock
     * @param {Array.<Object>} targetObjects - target Objects for remove
     * @returns {object} targetObjects
     * @private
     */
    _removeObjectStream(targetObjects) {
        if (!targetObjects.length) {
            return true;
        }

        const targetObject = targetObjects.pop();

        return this.removeObject(this._graphics.getObjectId(targetObject)).then(() => (
            this._removeObjectStream(targetObjects)
        ));
    }

    /**
     * mouse down event handler
     * @param {Event} event mouse down event
     * @param {Object} originPointer origin pointer
     *  @param {Number} originPointer.x x position
     *  @param {Number} originPointer.y y position
     * @private
     */
    _onMouseDown(event, originPointer) {
        /**
         * The mouse down event with position x, y on canvas
         * @event ImageEditor#mousedown
         * @param {Object} event - browser mouse event object
         * @param {Object} originPointer origin pointer
         *  @param {Number} originPointer.x x position
         *  @param {Number} originPointer.y y position
         * @example
         * imageEditor.on('mousedown', function(event, originPointer) {
         *     console.log(event);
         *     console.log(originPointer);
         *     if (imageEditor.hasFilter('colorFilter')) {
         *         imageEditor.applyFilter('colorFilter', {
         *             x: parseInt(originPointer.x, 10),
         *             y: parseInt(originPointer.y, 10)
         *         });
         *     }
         * });
         */
        this.fire(events.MOUSE_DOWN, event, originPointer);
    }

    /**
     * Add a 'addObject' command
     * @param {Object} obj - Fabric object
     * @private
     */
    _pushAddObjectCommand(obj) {
        const command = commandFactory.create(commands.ADD_OBJECT, this._graphics, obj);
        this._invoker.pushUndoStack(command);
    }

    /**
     * 'objectActivated' event handler
     * @param {ObjectProps} props - object properties
     * @private
     */
    _onObjectActivated(props) {
        /**
         * The event when object is selected(aka activated).
         * @event ImageEditor#objectActivated
         * @param {ObjectProps} objectProps - object properties
         * @example
         * imageEditor.on('objectActivated', function(props) {
         *     console.log(props);
         *     console.log(props.type);
         *     console.log(props.id);
         * });
         */
        this.fire(events.OBJECT_ACTIVATED, props);
    }

    /**
     * 'objectMoved' event handler
     * @param {ObjectProps} props - object properties
     * @private
     */
    _onObjectMoved(props) {
        /**
         * The event when object is moved
         * @event ImageEditor#objectMoved
         * @param {ObjectProps} props - object properties
         * @example
         * imageEditor.on('objectMoved', function(props) {
         *     console.log(props);
         *     console.log(props.type);
         * });
         */
        this.fire(events.OBJECT_MOVED, props);
    }

    /**
     * 'objectScaled' event handler
     * @param {ObjectProps} props - object properties
     * @private
     */
    _onObjectScaled(props) {
        /**
         * The event when scale factor is changed
         * @event ImageEditor#objectScaled
         * @param {ObjectProps} props - object properties
         * @example
         * imageEditor.on('objectScaled', function(props) {
         *     console.log(props);
         *     console.log(props.type);
         * });
         */
        this.fire(events.OBJECT_SCALED, props);
    }

    /**
     * Get current drawing mode
     * @returns {string}
     * @example
     * // Image editor drawing mode
     * //
     * //    NORMAL: 'NORMAL'
     * //    CROPPER: 'CROPPER'
     * //    FREE_DRAWING: 'FREE_DRAWING'
     * //    LINE_DRAWING: 'LINE_DRAWING'
     * //    TEXT: 'TEXT'
     * //
     * if (imageEditor.getDrawingMode() === 'FREE_DRAWING') {
     *     imageEditor.stopDrawingMode();
     * }
     */
    getDrawingMode() {
        return this._graphics.getDrawingMode();
    }

    /**
     * Clear all objects
     * @returns {Promise}
     * @example
     * imageEditor.clearObjects();
     */
    clearObjects() {
        return this.execute(commands.CLEAR_OBJECTS);
    }

    /**
     * Deactivate all objects
     * @example
     * imageEditor.deactivateAll();
     */
    deactivateAll() {
        this._graphics.deactivateAll();
        this._graphics.renderAll();
    }

    /**
     * discard selction
     * @example
     * imageEditor.discardSelection();
     */
    discardSelection() {
        this._graphics.discardSelection();
    }

    /**
     * selectable status change
     * @param {boolean} selectable - selctable status
     * @example
     * imageEditor.changeSelectableAll(false); // or true
     */
    changeSelectableAll(selectable) {
        this._graphics.changeSelectableAll(selectable);
    }

    /**
     * Invoke command
     * @param {String} commandName - Command name
     * @param {...*} args - Arguments for creating command
     * @returns {Promise}
     * @private
     */
    execute(commandName, ...args) {
        // Inject an Graphics instance as first parameter
        const theArgs = [this._graphics].concat(args);

        return this._invoker.execute(commandName, ...theArgs);
    }

    /**
     * Invoke command
     * @param {String} commandName - Command name
     * @param {...*} args - Arguments for creating command
     * @returns {Promise}
     * @private
     */
    executeSilent(commandName, ...args) {
        // Inject an Graphics instance as first parameter
        const theArgs = [this._graphics].concat(args);

        return this._invoker.executeSilent(commandName, ...theArgs);
    }

    /**
     * Undo
     * @returns {Promise}
     * @example
     * imageEditor.undo();
     */
    undo() {
        return this._invoker.undo();
    }

    /**
     * Redo
     * @returns {Promise}
     * @example
     * imageEditor.redo();
     */
    redo() {
        return this._invoker.redo();
    }

    /**
     * Load image from file
     * @param {File} imgFile - Image file
     * @param {string} [imageName] - imageName
     * @returns {Promise<SizeChange, ErrorMsg>}
     * @example
     * imageEditor.loadImageFromFile(file).then(result => {
     *      console.log('old : ' + result.oldWidth + ', ' + result.oldHeight);
     *      console.log('new : ' + result.newWidth + ', ' + result.newHeight);
     * });
     */
    loadImageFromFile(imgFile, imageName) {
        if (!imgFile) {
            return Promise.reject(rejectMessages.invalidParameters);
        }

        const imgUrl = URL.createObjectURL(imgFile);
        imageName = imageName || imgFile.name;

        return this.loadImageFromURL(imgUrl, imageName).then(value => {
            URL.revokeObjectURL(imgFile);

            return value;
        });
    }

    /**
     * Load image from url
     * @param {string} url - File url
     * @param {string} imageName - imageName
     * @returns {Promise<SizeChange, ErrorMsg>}
     * @example
     * imageEditor.loadImageFromURL('http://url/testImage.png', 'lena').then(result => {
     *      console.log('old : ' + result.oldWidth + ', ' + result.oldHeight);
     *      console.log('new : ' + result.newWidth + ', ' + result.newHeight);
     * });
     */
    loadImageFromURL(url, imageName) {
        if (!imageName || !url) {
            return Promise.reject(rejectMessages.invalidParameters);
        }

        return this.execute(commands.LOAD_IMAGE, imageName, url);
    }

    /**
     * Add image object on canvas
     * @param {string} imgUrl - Image url to make object
     * @returns {Promise<ObjectProps, ErrorMsg>}
     * @example
     * imageEditor.addImageObject('path/fileName.jpg').then(objectProps => {
     *     console.log(ojectProps.id);
     * });
     */
    addImageObject(imgUrl) {
        if (!imgUrl) {
            return Promise.reject(rejectMessages.invalidParameters);
        }

        return this.execute(commands.ADD_IMAGE_OBJECT, imgUrl);
    }

    /**
     * Start a drawing mode. If the current mode is not 'NORMAL', 'stopDrawingMode()' will be called first.
     * @param {String} mode Can be one of <I>'CROPPER', 'FREE_DRAWING', 'LINE_DRAWING', 'TEXT', 'SHAPE'</I>
     * @param {Object} [option] parameters of drawing mode, it's available with 'FREE_DRAWING', 'LINE_DRAWING'
     *  @param {Number} [option.width] brush width
     *  @param {String} [option.color] brush color
     * @returns {boolean} true if success or false
     * @example
     * imageEditor.startDrawingMode('FREE_DRAWING', {
     *      width: 10,
     *      color: 'rgba(255,0,0,0.5)'
     * });
     */
    startDrawingMode(mode, option) {
        return this._graphics.startDrawingMode(mode, option);
    }

    /**
     * Stop the current drawing mode and back to the 'NORMAL' mode
     * @example
     * imageEditor.stopDrawingMode();
     */
    stopDrawingMode() {
        this._graphics.stopDrawingMode();
    }

    /**
     * Crop this image with rect
     * @param {Object} rect crop rect
     *  @param {Number} rect.left left position
     *  @param {Number} rect.top top position
     *  @param {Number} rect.width width
     *  @param {Number} rect.height height
     * @returns {Promise}
     * @example
     * imageEditor.crop(imageEditor.getCropzoneRect());
     */
    crop(rect) {
        const data = this._graphics.getCroppedImageData(rect);
        if (!data) {
            return Promise.reject(rejectMessages.invalidParameters);
        }

        return this.loadImageFromURL(data.url, data.imageName);
    }

    /**
     * Get the cropping rect
     * @returns {Object}  {{left: number, top: number, width: number, height: number}} rect
     */
    getCropzoneRect() {
        return this._graphics.getCropzoneRect();
    }

    /**
     * Set the cropping rect
     * @param {number} [mode] crop rect mode [1, 1.5, 1.3333333333333333, 1.25, 1.7777777777777777]
     */
    setCropzoneRect(mode) {
        this._graphics.setCropzoneRect(mode);
    }

    /**
     * Flip
     * @returns {Promise}
     * @param {string} type - 'flipX' or 'flipY' or 'reset'
     * @returns {Promise<FlipStatus, ErrorMsg>}
     * @private
     */
    _flip(type) {
        return this.execute(commands.FLIP_IMAGE, type);
    }

    /**
     * Flip x
     * @returns {Promise<FlipStatus, ErrorMsg>}
     * @example
     * imageEditor.flipX().then((status => {
     *     console.log('flipX: ', status.flipX);
     *     console.log('flipY: ', status.flipY);
     *     console.log('angle: ', status.angle);
     * }).catch(message => {
     *     console.log('error: ', message);
     * });
     */
    flipX() {
        return this._flip('flipX');
    }

    /**
     * Flip y
     * @returns {Promise<FlipStatus, ErrorMsg>}
     * @example
     * imageEditor.flipY().then(status => {
     *     console.log('flipX: ', status.flipX);
     *     console.log('flipY: ', status.flipY);
     *     console.log('angle: ', status.angle);
     * }).catch(message => {
     *     console.log('error: ', message);
     * });
     */
    flipY() {
        return this._flip('flipY');
    }

    /**
     * Reset flip
     * @returns {Promise<FlipStatus, ErrorMsg>}
     * @example
     * imageEditor.resetFlip().then(status => {
     *     console.log('flipX: ', status.flipX);
     *     console.log('flipY: ', status.flipY);
     *     console.log('angle: ', status.angle);
     * }).catch(message => {
     *     console.log('error: ', message);
     * });;
     */
    resetFlip() {
        return this._flip('reset');
    }

    /**
     * @param {string} type - 'rotate' or 'setAngle'
     * @param {number} angle - angle value (degree)
     * @param {boolean} isSilent - is silent execution or not
     * @returns {Promise<RotateStatus, ErrorMsg>}
     * @private
     */
    _rotate(type, angle, isSilent) {
        let result = null;
        if (isSilent) {
            result = this.executeSilent(commands.ROTATE_IMAGE, type, angle);
        } else {
            result = this.execute(commands.ROTATE_IMAGE, type, angle);
        }

        return result;
    }

    /**
     * Rotate image
     * @returns {Promise}
     * @param {number} angle - Additional angle to rotate image
     * @param {boolean} isSilent - is silent execution or not
     * @returns {Promise<RotateStatus, ErrorMsg>}
     * @example
     * imageEditor.rotate(10); // angle = 10
     * imageEditor.rotate(10); // angle = 20
     * imageEidtor.rotate(5); // angle = 5
     * imageEidtor.rotate(-95); // angle = -90
     * imageEditor.rotate(10).then(status => {
     *     console.log('angle: ', status.angle);
     * })).catch(message => {
     *     console.log('error: ', message);
     * });
     */
    rotate(angle, isSilent) {
        return this._rotate('rotate', angle, isSilent);
    }

    /**
     * Set angle
     * @param {number} angle - Angle of image
     * @param {boolean} isSilent - is silent execution or not
     * @returns {Promise<RotateStatus, ErrorMsg>}
     * @example
     * imageEditor.setAngle(10); // angle = 10
     * imageEditor.rotate(10); // angle = 20
     * imageEidtor.setAngle(5); // angle = 5
     * imageEidtor.rotate(50); // angle = 55
     * imageEidtor.setAngle(-40); // angle = -40
     * imageEditor.setAngle(10).then(status => {
     *     console.log('angle: ', status.angle);
     * })).catch(message => {
     *     console.log('error: ', message);
     * });
     */
    setAngle(angle, isSilent) {
        return this._rotate('setAngle', angle, isSilent);
    }

    /**
     * Set drawing brush
     * @param {Object} option brush option
     *  @param {Number} option.width width
     *  @param {String} option.color color like 'FFFFFF', 'rgba(0, 0, 0, 0.5)'
     * @example
     * imageEditor.startDrawingMode('FREE_DRAWING');
     * imageEditor.setBrush({
     *     width: 12,
     *     color: 'rgba(0, 0, 0, 0.5)'
     * });
     * imageEditor.setBrush({
     *     width: 8,
     *     color: 'FFFFFF'
     * });
     */
    setBrush(option) {
        this._graphics.setBrush(option);
    }

    /**
     * Set states of current drawing shape
     * @param {string} type - Shape type (ex: 'rect', 'circle', 'triangle')
     * @param {Object} [options] - Shape options
     *      @param {string} [options.fill] - Shape foreground color (ex: '#fff', 'transparent')
     *      @param {string} [options.stoke] - Shape outline color
     *      @param {number} [options.strokeWidth] - Shape outline width
     *      @param {number} [options.width] - Width value (When type option is 'rect', this options can use)
     *      @param {number} [options.height] - Height value (When type option is 'rect', this options can use)
     *      @param {number} [options.rx] - Radius x value (When type option is 'circle', this options can use)
     *      @param {number} [options.ry] - Radius y value (When type option is 'circle', this options can use)
     *      @param {number} [options.isRegular] - Whether resizing shape has 1:1 ratio or not
     * @example
     * imageEditor.setDrawingShape('rect', {
     *     fill: 'red',
     *     width: 100,
     *     height: 200
     * });
     * @example
     * imageEditor.setDrawingShape('circle', {
     *     fill: 'transparent',
     *     stroke: 'blue',
     *     strokeWidth: 3,
     *     rx: 10,
     *     ry: 100
     * });
     * @example
     * imageEditor.setDrawingShape('triangle', { // When resizing, the shape keep the 1:1 ratio
     *     width: 1,
     *     height: 1,
     *     isRegular: true
     * });
     * @example
     * imageEditor.setDrawingShape('circle', { // When resizing, the shape keep the 1:1 ratio
     *     rx: 10,
     *     ry: 10,
     *     isRegular: true
     * });
     */
    setDrawingShape(type, options) {
        this._graphics.setDrawingShape(type, options);
    }

    /**
     * Add shape
     * @param {string} type - Shape type (ex: 'rect', 'circle', 'triangle')
     * @param {Object} options - Shape options
     *      @param {string} [options.fill] - Shape foreground color (ex: '#fff', 'transparent')
     *      @param {string} [options.stroke] - Shape outline color
     *      @param {number} [options.strokeWidth] - Shape outline width
     *      @param {number} [options.width] - Width value (When type option is 'rect', this options can use)
     *      @param {number} [options.height] - Height value (When type option is 'rect', this options can use)
     *      @param {number} [options.rx] - Radius x value (When type option is 'circle', this options can use)
     *      @param {number} [options.ry] - Radius y value (When type option is 'circle', this options can use)
     *      @param {number} [options.left] - Shape x position
     *      @param {number} [options.top] - Shape y position
     *      @param {boolean} [options.isRegular] - Whether resizing shape has 1:1 ratio or not
     * @returns {Promise<ObjectProps, ErrorMsg>}
     * @example
     * imageEditor.addShape('rect', {
     *     fill: 'red',
     *     stroke: 'blue',
     *     strokeWidth: 3,
     *     width: 100,
     *     height: 200,
     *     left: 10,
     *     top: 10,
     *     isRegular: true
     * });
     * @example
     * imageEditor.addShape('circle', {
     *     fill: 'red',
     *     stroke: 'blue',
     *     strokeWidth: 3,
     *     rx: 10,
     *     ry: 100,
     *     isRegular: false
     * }).then(objectProps => {
     *     console.log(objectProps.id);
     * });
     */
    addShape(type, options) {
        options = options || {};

        this._setPositions(options);

        return this.execute(commands.ADD_SHAPE, type, options);
    }

    /**
     * Change shape
     * @param {number} id - object id
     * @param {Object} options - Shape options
     *      @param {string} [options.fill] - Shape foreground color (ex: '#fff', 'transparent')
     *      @param {string} [options.stroke] - Shape outline color
     *      @param {number} [options.strokeWidth] - Shape outline width
     *      @param {number} [options.width] - Width value (When type option is 'rect', this options can use)
     *      @param {number} [options.height] - Height value (When type option is 'rect', this options can use)
     *      @param {number} [options.rx] - Radius x value (When type option is 'circle', this options can use)
     *      @param {number} [options.ry] - Radius y value (When type option is 'circle', this options can use)
     *      @param {boolean} [options.isRegular] - Whether resizing shape has 1:1 ratio or not
     * @param {boolean} isSilent - is silent execution or not
     * @returns {Promise}
     * @example
     * // call after selecting shape object on canvas
     * imageEditor.changeShape(id, { // change rectagle or triangle
     *     fill: 'red',
     *     stroke: 'blue',
     *     strokeWidth: 3,
     *     width: 100,
     *     height: 200
     * });
     * @example
     * // call after selecting shape object on canvas
     * imageEditor.changeShape(id, { // change circle
     *     fill: 'red',
     *     stroke: 'blue',
     *     strokeWidth: 3,
     *     rx: 10,
     *     ry: 100
     * });
     */
    changeShape(id, options, isSilent) {
        const executeMethodName = isSilent ? 'executeSilent' : 'execute';

        return this[executeMethodName](commands.CHANGE_SHAPE, id, options);
    }

    /**
     * Add text on image
     * @param {string} text - Initial input text
     * @param {Object} [options] Options for generating text
     *     @param {Object} [options.styles] Initial styles
     *         @param {string} [options.styles.fill] Color
     *         @param {string} [options.styles.fontFamily] Font type for text
     *         @param {number} [options.styles.fontSize] Size
     *         @param {string} [options.styles.fontStyle] Type of inclination (normal / italic)
     *         @param {string} [options.styles.fontWeight] Type of thicker or thinner looking (normal / bold)
     *         @param {string} [options.styles.textAlign] Type of text align (left / center / right)
     *         @param {string} [options.styles.textDecoration] Type of line (underline / line-through / overline)
     *     @param {{x: number, y: number}} [options.position] - Initial position
     * @returns {Promise}
     * @example
     * imageEditor.addText('init text');
     * @example
     * imageEditor.addText('init text', {
     *     styles: {
     *         fill: '#000',
     *         fontSize: 20,
     *         fontWeight: 'bold'
     *     },
     *     position: {
     *         x: 10,
     *         y: 10
     *     }
     * }).then(objectProps => {
     *     console.log(objectProps.id);
     * });
     */
    addText(text, options) {
        text = text || '';
        options = options || {};

        return this.execute(commands.ADD_TEXT, text, options);
    }

    /**
     * Change contents of selected text object on image
     * @param {number} id - object id
     * @param {string} text - Changing text
     * @returns {Promise<ObjectProps, ErrorMsg>}
     * @example
     * imageEditor.changeText(id, 'change text');
     */
    changeText(id, text) {
        text = text || '';

        return this.execute(commands.CHANGE_TEXT, id, text);
    }

    /**
     * Set style
     * @param {number} id - object id
     * @param {Object} styleObj - text styles
     *     @param {string} [styleObj.fill] Color
     *     @param {string} [styleObj.fontFamily] Font type for text
     *     @param {number} [styleObj.fontSize] Size
     *     @param {string} [styleObj.fontStyle] Type of inclination (normal / italic)
     *     @param {string} [styleObj.fontWeight] Type of thicker or thinner looking (normal / bold)
     *     @param {string} [styleObj.textAlign] Type of text align (left / center / right)
     *     @param {string} [styleObj.textDecoration] Type of line (underline / line-through / overline)
     * @param {boolean} isSilent - is silent execution or not
     * @returns {Promise}
     * @example
     * imageEditor.changeTextStyle(id, {
     *     fontStyle: 'italic'
     * });
     */
    changeTextStyle(id, styleObj, isSilent) {
        const executeMethodName = isSilent ? 'executeSilent' : 'execute';

        return this[executeMethodName](commands.CHANGE_TEXT_STYLE, id, styleObj);
    }

    /**
     * change text mode
     * @param {string} type - change type
     * @private
     */
    _changeActivateMode(type) {
        if (type !== 'ICON' && this.getDrawingMode() !== type) {
            this.startDrawingMode(type);
        }
    }

    /**
     * 'textChanged' event handler
     * @param {Object} objectProps changed object properties
     * @private
     */
    _onTextChanged(objectProps) {
        this.changeText(objectProps.id, objectProps.text);
    }

    /**
     * 'iconCreateResize' event handler
     * @param {Object} originPointer origin pointer
     *  @param {Number} originPointer.x x position
     *  @param {Number} originPointer.y y position
     * @private
     */
    _onIconCreateResize(originPointer) {
        this.fire(events.ICON_CREATE_RESIZE, originPointer);
    }

    /**
     * 'iconCreateEnd' event handler
     * @param {Object} originPointer origin pointer
     *  @param {Number} originPointer.x x position
     *  @param {Number} originPointer.y y position
     * @private
     */
    _onIconCreateEnd(originPointer) {
        this.fire(events.ICON_CREATE_END, originPointer);
    }

    /**
     * 'textEditing' event handler
     * @private
     */
    _onTextEditing() {
        /**
         * The event which starts to edit text object
         * @event ImageEditor#textEditing
         * @example
         * imageEditor.on('textEditing', function() {
         *     console.log('text editing');
         * });
         */
        this.fire(events.TEXT_EDITING);
    }

    /**
     * Mousedown event handler in case of 'TEXT' drawing mode
     * @param {fabric.Event} event - Current mousedown event object
     * @private
     */
    _onAddText(event) {
        /**
         * The event when 'TEXT' drawing mode is enabled and click non-object area.
         * @event ImageEditor#addText
         * @param {Object} pos
         *  @param {Object} pos.originPosition - Current position on origin canvas
         *      @param {Number} pos.originPosition.x - x
         *      @param {Number} pos.originPosition.y - y
         *  @param {Object} pos.clientPosition - Current position on client area
         *      @param {Number} pos.clientPosition.x - x
         *      @param {Number} pos.clientPosition.y - y
         * @example
         * imageEditor.on('addText', function(pos) {
         *     console.log('text position on canvas: ' + pos.originPosition);
         *     console.log('text position on brwoser: ' + pos.clientPosition);
         * });
         */
        this.fire(events.ADD_TEXT, {
            originPosition: event.originPosition,
            clientPosition: event.clientPosition
        });
    }

    /**
     * 'addObject' event handler
     * @param {Object} objectProps added object properties
     * @private
     */
    _onAddObject(objectProps) {
        const obj = this._graphics.getObject(objectProps.id);
        this._pushAddObjectCommand(obj);
    }

    /**
     * 'addObjectAfter' event handler
     * @param {Object} objectProps added object properties
     * @private
     */
    _onAddObjectAfter(objectProps) {
        this.fire(events.ADD_OBJECT_AFTER, objectProps);
    }

    /**
     * 'selectionCleared' event handler
     * @private
     */
    _selectionCleared() {
        this.fire(events.SELECTION_CLEARED);
    }

    /**
     * 'selectionCreated' event handler
     * @param {Object} eventTarget - Fabric object
     * @private
     */
    _selectionCreated(eventTarget) {
        this.fire(events.SELECTION_CREATED, eventTarget);
    }

    /**
     * Register custom icons
     * @param {{iconType: string, pathValue: string}} infos - Infos to register icons
     * @example
     * imageEditor.registerIcons({
     *     customIcon: 'M 0 0 L 20 20 L 10 10 Z',
     *     customArrow: 'M 60 0 L 120 60 H 90 L 75 45 V 180 H 45 V 45 L 30 60 H 0 Z'
     * });
     */
    registerIcons(infos) {
        this._graphics.registerPaths(infos);
    }

    /**
     * Change canvas cursor type
     * @param {string} cursorType - cursor type
     * @example
     * imageEditor.changeCursor('crosshair');
     */
    changeCursor(cursorType) {
        this._graphics.changeCursor(cursorType);
    }

    /**
     * Add icon on canvas
     * @param {string} type - Icon type ('arrow', 'cancel', custom icon name)
     * @param {Object} options - Icon options
     *      @param {string} [options.fill] - Icon foreground color
     *      @param {number} [options.left] - Icon x position
     *      @param {number} [options.top] - Icon y position
     * @returns {Promise<ObjectProps, ErrorMsg>}
     * @example
     * imageEditor.addIcon('arrow'); // The position is center on canvas
     * @example
     * imageEditor.addIcon('arrow', {
     *     left: 100,
     *     top: 100
     * }).then(objectProps => {
     *     console.log(objectProps.id);
     * });
     */
    addIcon(type, options) {
        options = options || {};

        this._setPositions(options);

        return this.execute(commands.ADD_ICON, type, options);
    }

    /**
     * Change icon color
     * @param {number} id - object id
     * @param {string} color - Color for icon
     * @returns {Promise}
     * @example
     * imageEditor.changeIconColor(id, '#000000');
     */
    changeIconColor(id, color) {
        return this.execute(commands.CHANGE_ICON_COLOR, id, color);
    }

    /**
     * Remove an object or group by id
     * @param {number} id - object id
     * @returns {Promise}
     * @example
     * imageEditor.removeObject(id);
     */
    removeObject(id) {
        return this.execute(commands.REMOVE_OBJECT, id);
    }

    /**
     * Whether it has the filter or not
     * @param {string} type - Filter type
     * @returns {boolean} true if it has the filter
     */
    hasFilter(type) {
        return this._graphics.hasFilter(type);
    }

    /**
     * Remove filter on canvas image
     * @param {string} type - Filter type
     * @returns {Promise<FilterResult, ErrorMsg>}
     * @example
     * imageEditor.removeFilter('Grayscale').then(obj => {
     *     console.log('filterType: ', obj.type);
     *     console.log('actType: ', obj.action);
     * }).catch(message => {
     *     console.log('error: ', message);
     * });
     */
    removeFilter(type) {
        return this.execute(commands.REMOVE_FILTER, type);
    }

    /**
     * Apply filter on canvas image
     * @param {string} type - Filter type
     * @param {Object} options - Options to apply filter
     *  @param {number} options.maskObjId - masking image object id
     * @param {boolean} isSilent - is silent execution or not
     * @returns {Promise<FilterResult, ErrorMsg>}
     * @example
     * imageEditor.applyFilter('Grayscale');
     * @example
     * imageEditor.applyFilter('mask', {maskObjId: id}).then(obj => {
     *     console.log('filterType: ', obj.type);
     *     console.log('actType: ', obj.action);
     * }).catch(message => {
     *     console.log('error: ', message);
     * });;
     */
    applyFilter(type, options, isSilent) {
        const executeMethodName = isSilent ? 'executeSilent' : 'execute';

        return this[executeMethodName](commands.APPLY_FILTER, type, options);
    }

    /**
     * Get data url
     * @param {Object} options - options for toDataURL
     *   @param {String} [options.format=png] The format of the output image. Either "jpeg" or "png"
     *   @param {Number} [options.quality=1] Quality level (0..1). Only used for jpeg.
     *   @param {Number} [options.multiplier=1] Multiplier to scale by
     *   @param {Number} [options.left] Cropping left offset. Introduced in fabric v1.2.14
     *   @param {Number} [options.top] Cropping top offset. Introduced in fabric v1.2.14
     *   @param {Number} [options.width] Cropping width. Introduced in fabric v1.2.14
     *   @param {Number} [options.height] Cropping height. Introduced in fabric v1.2.14
     * @returns {string} A DOMString containing the requested data URI
     * @example
     * imgEl.src = imageEditor.toDataURL();
     *
     * imageEditor.loadImageFromURL(imageEditor.toDataURL(), 'FilterImage').then(() => {
     *      imageEditor.addImageObject(imgUrl);
     * });
     */
    toDataURL(options) {
        return this._graphics.toDataURL(options);
    }

    /**
     * Get image name
     * @returns {string} image name
     * @example
     * console.log(imageEditor.getImageName());
     */
    getImageName() {
        return this._graphics.getImageName();
    }

    /**
     * Clear undoStack
     * @example
     * imageEditor.clearUndoStack();
     */
    clearUndoStack() {
        this._invoker.clearUndoStack();
    }

    /**
     * Clear redoStack
     * @example
     * imageEditor.clearRedoStack();
     */
    clearRedoStack() {
        this._invoker.clearRedoStack();
    }

    /**
     * Whehter the undo stack is empty or not
     * @returns {boolean}
     * imageEditor.isEmptyUndoStack();
     */
    isEmptyUndoStack() {
        return this._invoker.isEmptyUndoStack();
    }

    /**
     * Whehter the redo stack is empty or not
     * @returns {boolean}
     * imageEditor.isEmptyRedoStack();
     */
    isEmptyRedoStack() {
        return this._invoker.isEmptyRedoStack();
    }

    /**
     * Resize canvas dimension
     * @param {{width: number, height: number}} dimension - Max width & height
     * @returns {Promise}
     */
    resizeCanvasDimension(dimension) {
        if (!dimension) {
            return Promise.reject(rejectMessages.invalidParameters);
        }

        return this.execute(commands.RESIZE_CANVAS_DIMENSION, dimension);
    }

    /**
     * Destroy
     */
    destroy() {
        this.stopDrawingMode();
        this._detachDomEvents();
        this._graphics.destroy();
        this._graphics = null;

        forEach(this, (value, key) => {
            this[key] = null;
        }, this);
    }

    /**
     * Set position
     * @param {Object} options - Position options (left or top)
     * @private
     */
    _setPositions(options) {
        const centerPosition = this._graphics.getCenter();

        if (isUndefined(options.left)) {
            options.left = centerPosition.left;
        }

        if (isUndefined(options.top)) {
            options.top = centerPosition.top;
        }
    }

    /**
     * Set properties of active object
     * @param {number} id - object id
     * @param {Object} keyValue - key & value
     * @returns {Promise}
     * @example
     * imageEditor.setObjectProperties(id, {
     *     left:100,
     *     top:100,
     *     width: 200,
     *     height: 200,
     *     opacity: 0.5
     * });
     */
    setObjectProperties(id, keyValue) {
        return this.execute(commands.SET_OBJECT_PROPERTIES, id, keyValue);
    }

    /**
     * Set properties of active object, Do not leave an invoke history.
     * @param {number} id - object id
     * @param {Object} keyValue - key & value
     * @example
     * imageEditor.setObjectPropertiesQuietly(id, {
     *     left:100,
     *     top:100,
     *     width: 200,
     *     height: 200,
     *     opacity: 0.5
     * });
     */
    setObjectPropertiesQuietly(id, keyValue) {
        this._graphics.setObjectProperties(id, keyValue);
    }

    /**
     * Get properties of active object corresponding key
     * @param {number} id - object id
     * @param {Array<string>|ObjectProps|string} keys - property's key
     * @returns {ObjectProps} properties if id is valid or null
     * @example
     * var props = imageEditor.getObjectProperties(id, 'left');
     * console.log(props);
     * @example
     * var props = imageEditor.getObjectProperties(id, ['left', 'top', 'width', 'height']);
     * console.log(props);
     * @example
     * var props = imageEditor.getObjectProperties(id, {
     *     left: null,
     *     top: null,
     *     width: null,
     *     height: null,
     *     opacity: null
     * });
     * console.log(props);
     */
    getObjectProperties(id, keys) {
        const object = this._graphics.getObject(id);
        if (!object) {
            return null;
        }

        return this._graphics.getObjectProperties(id, keys);
    }

    /**
     * Get the canvas size
     * @returns {Object} {{width: number, height: number}} canvas size
     * @example
     * var canvasSize = imageEditor.getCanvasSize();
     * console.log(canvasSize.width);
     * console.height(canvasSize.height);
     */
    getCanvasSize() {
        return this._graphics.getCanvasSize();
    }

    /**
     * Get object position by originX, originY
     * @param {number} id - object id
     * @param {string} originX - can be 'left', 'center', 'right'
     * @param {string} originY - can be 'top', 'center', 'bottom'
     * @returns {Object} {{x:number, y: number}} position by origin if id is valid, or null
     * @example
     * var position = imageEditor.getObjectPosition(id, 'left', 'top');
     * console.log(position);
     */
    getObjectPosition(id, originX, originY) {
        return this._graphics.getObjectPosition(id, originX, originY);
    }

    /**
     * Set object position  by originX, originY
     * @param {number} id - object id
     * @param {Object} posInfo - position object
     *  @param {number} posInfo.x - x position
     *  @param {number} posInfo.y - y position
     *  @param {string} posInfo.originX - can be 'left', 'center', 'right'
     *  @param {string} posInfo.originY - can be 'top', 'center', 'bottom'
     * @returns {Promise}
     * @example
     * // align the object to 'left', 'top'
     * imageEditor.setObjectPosition(id, {
     *     x: 0,
     *     y: 0,
     *     originX: 'left',
     *     originY: 'top'
     * });
     * @example
     * // align the object to 'right', 'top'
     * var canvasSize = imageEditor.getCanvasSize();
     * imageEditor.setObjectPosition(id, {
     *     x: canvasSize.width,
     *     y: 0,
     *     originX: 'right',
     *     originY: 'top'
     * });
     * @example
     * // align the object to 'left', 'bottom'
     * var canvasSize = imageEditor.getCanvasSize();
     * imageEditor.setObjectPosition(id, {
     *     x: 0,
     *     y: canvasSize.height,
     *     originX: 'left',
     *     originY: 'bottom'
     * });
     * @example
     * // align the object to 'right', 'bottom'
     * var canvasSize = imageEditor.getCanvasSize();
     * imageEditor.setObjectPosition(id, {
     *     x: canvasSize.width,
     *     y: canvasSize.height,
     *     originX: 'right',
     *     originY: 'bottom'
     * });
     */
    setObjectPosition(id, posInfo) {
        return this.execute(commands.SET_OBJECT_POSITION, id, posInfo);
    }
}

action.mixin(ImageEditor);
CustomEvents.mixin(ImageEditor);

module.exports = ImageEditor;<|MERGE_RESOLUTION|>--- conflicted
+++ resolved
@@ -211,64 +211,6 @@
     }
 
     /**
-<<<<<<< HEAD
-     * Image filter result
-     * @typedef {Object} FilterResult
-     * @property {string} type - Filter type like 'mask', 'Grayscale' and so on
-     * @property {string} action - Action type like 'add', 'remove'
-     */
-
-    /**
-     * Flip status
-     * @typedef {Object} FlipStatus
-     * @property {boolean} flipX - X axis
-     * @property {boolean} flipY - Y axis
-     * @property {Number} angle - Angle
-     */
-    /**
-     * Rotation status
-     * @typedef {Number} RotateStatus
-     * @property {Number} angle - Angle
-     */
-
-    /**
-     * Old and new Size
-     * @typedef {Object} SizeChange
-     * @property {Number} oldWidth - Old width
-     * @property {Number} oldHeight - Old height
-     * @property {Number} newWidth - New width
-     * @property {Number} newHeight - New height
-     */
-
-    /**
-     * Error message is {String} type
-     * @typedef {String} ErrorMsg
-     */
-
-    /**
-     * Graphics object properties
-     * @typedef {Object} ObjectProps
-     * @property {number} id - object id
-     * @property {string} type - object type
-     * @property {string} text - text content
-     * @property {(string | number)} left - Left
-     * @property {(string | number)} top - Top
-     * @property {(string | number)} width - Width
-     * @property {(string | number)} height - Height
-     * @property {string} fill - Color
-     * @property {string} stroke - Stroke
-     * @property {(string | number)} strokeWidth - StrokeWidth
-     * @property {string} fontFamily - Font type for text
-     * @property {number} fontSize - Font Size
-     * @property {string} fontStyle - Type of inclination (normal / italic)
-     * @property {string} fontWeight - Type of thicker or thinner looking (normal / bold)
-     * @property {string} textAlign - Type of text align (left / center / right)
-     * @property {string} textDecoration - Type of line (underline / line-through / overline)
-     */
-
-    /**
-=======
->>>>>>> d8ddaa88
      * Set selection style by init option
      * @param {Object} selectionStyle - Selection styles
      * @param {Object} applyTargets - Selection apply targets

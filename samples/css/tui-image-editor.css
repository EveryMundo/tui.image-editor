--- conflicted
+++ resolved
@@ -60,11 +60,7 @@
     display: none;
 }
 .tui-image-editor {
-<<<<<<< HEAD
-    height: 550px;
-=======
     height: 500px;
->>>>>>> e97399f9
 }
 .tui-image-editor-canvas-container {
     margin: 0 auto;
@@ -81,12 +77,9 @@
 }
 .tui-colorpicker-container {
     margin: 5px auto 0;
-<<<<<<< HEAD
-=======
 }
 .tui-colorpicker-palette-toggle-slider {
     display: none;
->>>>>>> e97399f9
 }
 .input-wrapper{
     position: relative;

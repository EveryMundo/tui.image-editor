--- conflicted
+++ resolved
@@ -76,11 +76,7 @@
 // Image editor
 var imageEditor = new tui.component.ImageEditor('.tui-image-editor canvas', {
     cssMaxWidth: 700,
-<<<<<<< HEAD
-    cssMaxHeight: 600
-=======
     cssMaxHeight: 500
->>>>>>> fc7bfc15
 });
 
 // Color picker
